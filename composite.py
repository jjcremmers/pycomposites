#==============================================================================
#  A set of libraries to perform Classical Laminate calculations for the Course
#
#  Composite and Lightweight Materials - Design and Analysis (4MM00)
#
# (c) Joris Remmers (2013-2019)
#==============================================================================

from numpy import zeros,ones,dot,transpose
from numpy.linalg import inv
from math import sin,cos,pi,sqrt,tan,atan

#
#  class Transverse Isotropic.
#    constructor: 
#    E     Young's modulus, can be a a list in case of an orthotropic material
#    nu12  Poisson ratio
#    G12   Shear modulus
#

class TransverseIsotropic:
  
  def __init__( self , E , nu12 , G12 = 0. , alpha = 0. , rho = 0. ):

    if type(E) is list:
      if len(E) is 2:
        self.E1 = E[0]
        self.E2 = E[1]
      elif len(E) is 1:
        self.E1 = E[0]
        self.E2 = E[0]
      else:
        print('error')
    else:
      self.E1    = E
      self.E2    = E

    self.nu12  = nu12      
    self.G12   = G12    
    self.nu21  = self.E2/self.E1*self.nu12

    if type(alpha) is list:
      if len(alpha) is 2:
        self.alpha1 = alpha[0]
        self.alpha2 = alpha[1]
      elif len(alpha) is 1:
        self.alpha1 = alpha[0]
        self.alpha2 = alpha[0]
      else:
        print('error')
    else:
      self.alpha1    = alpha
      self.alpha2    = alpha

    self.rho = rho

#
#  Store the failure properties:
#    F is a list with length 5
#
  def setFailureProperties( self, F , Gfrac = 0 , alpha0deg = 53. ):
 
    if len(F) is 5:
      self.Xt = F[0]
      self.Xc = F[1]
      self.Yt = F[2]
      self.Yc = F[3]
      self.S  = F[4]
    else:
      print('error')

    if type(Gfrac) is list:
      if len(Gfrac) is 2:
        self.GIc  = Gfrac[0]
        self.GIIc = Gfrac[1]
        self.g = self.GIc/self.GIIc
    else:
      self.GIc  = Gfrac
      self.GIIc = Gfrac
      self.g    = 1.0

    self.alpha0 = alpha0deg*pi/180

    self.cosa0  = cos( self.alpha0 )
    self.sina0  = sin( self.alpha0 )

    self.cos2a0 = cos( 2.0*self.alpha0 )
    self.tan2a0 = tan( 2.0*self.alpha0 )

    self.lam22 = 2.0*(1.0/self.E2-self.nu21*self.nu21/self.E1)
    self.lam44 = 1.0/self.G12
  
  def setSLis( self , SLis ):

    self.SLis = SLis

  def __str__( self ):

    msg  = "  Elastic Properties:\n"
    msg += "  -----------------------------------------------------------\n"
    msg += "  E1     :  {:12.3e} , E2     :  {:12.3e} \n".format(self.E1,self.E2) 
    msg += "  nu12   :  {:12.2f} , G12    :  {:12.3e} \n".format(self.nu12,self.G12)

    if hasattr( self , "alpha1" ):
      msg += "\n  Thermal expansion coefficients:\n"
      msg += "  -----------------------------------------------------------\n"
      msg += "  alpha1 :  {:12.3e} , alpha2 :  {:12.3e} \n".format(self.alpha1,self.alpha2)

    if hasattr( self , "Xt" ):
      msg += "\n  Strengths and failure model parameters:\n"
      msg += "  -----------------------------------------------------------\n"
      msg += "  Xt     :  {:12.3e} , Xc     :  {:12.3e} \n".format(self.Xt,self.Xc)
      msg += "  Yt     :  {:12.3e} , Yc     :  {:12.3e} \n".format(self.Yt,self.Yc)
      msg += "  S      :  {:12.3e}\n".format(self.S)

    return msg

#
#  REturns Q-matrix
#

  def getQ( self ):

    if not hasattr( self , 'Q' ):
      self.Q = zeros( shape=(3,3) )

      self.Q[0,0] = self.E1/(1.-self.nu12*self.nu21)
      self.Q[0,1] = self.nu12*self.E2/(1.0-self.nu12*self.nu21)
      self.Q[1,1] = self.E2/(1.-self.nu12*self.nu21)
      self.Q[1,0] = self.Q[0,1]
      self.Q[2,2] = self.G12
  
    return self.Q

#
#  Returns U variables
#

  def getU( self ):

    if not hasattr( self , 'U' ):
      self.getQ()

      self.U = zeros(5)

      self.U[0] = 0.125*(3.*self.Q[0,0]+3.*self.Q[1,1]+2.*self.Q[0,1]+4.*self.Q[2,2])
      self.U[1] = 0.5*(self.Q[0,0]-self.Q[1,1])
      self.U[2] = 0.125*(self.Q[0,0]+self.Q[1,1]-2.*self.Q[0,1]-4.*self.Q[2,2])
      self.U[3] = 0.125*(self.Q[0,0]+self.Q[1,1]+6.*self.Q[0,1]-4.*self.Q[2,2])
      self.U[4] = 0.5*(self.U[0]-self.U[3])

    return self.U

#
#  Return S matrix
#
  def getS( self ):

    self.S = zeros( shape=(3,3) )

    self.S[0,0] = 1./self.E1
    self.S[0,1] = -self.nu12/self.E1
    self.S[1,1] = 1./self.E2
    self.S[1,0] = self.S[0,1]
    self.S[2,2] = 1./self.G12

    return self.S
  
#
#  REturn V parameters
#

  def getV( self ):
 
    if not hasattr( self , 'V' ):
      self.getS()

      self.V = zeros(5)

      self.V[0] = 0.125*(3.*self.S[0,0]+3.*self.S[1,1]+2.*self.S[0,1]+self.S[2,2])
      self.V[1] = 0.5*(self.S[0,0]-self.S[1,1])
      self.V[2] = 0.125*(self.S[0,0]+self.S[1,1]-2.*self.S[0,1]-self.S[2,2])
      self.V[3] = 0.125*(self.S[0,0]+self.S[1,1]+6.*self.S[0,1]-self.S[2,2])
      self.V[4] = 2.*(self.V[0]-self.V[3])

    return self.V

#
#  REturn Qbar for this material for a given angle theta (in rad.)
#

  def getQbar( self , theta ):

    if not hasattr( self , 'U' ):
      self.getU()

    Qbar = zeros( shape=(3,3) )

    rad = theta*pi/180.

    s2 = sin(2.*rad)
    s4 = sin(4.*rad)

    c2 = cos(2.*rad)
    c4 = cos(4.*rad)

    Qbar[0,0] = self.U[0]+self.U[1]*c2+self.U[2]*c4
    Qbar[0,1] = self.U[3]-self.U[2]*c4
    Qbar[1,0] = Qbar[0,1]
    Qbar[1,1] = self.U[0]-self.U[1]*c2+self.U[2]*c4
    Qbar[0,2] = 0.5*self.U[1]*s2+self.U[2]*s4
    Qbar[1,2] = 0.5*self.U[1]*s2-self.U[2]*s4
    Qbar[2,0] = Qbar[0,2]
    Qbar[2,1] = Qbar[1,2]
    Qbar[2,2] = self.U[4]-self.U[2]*c4

    return Qbar

#
#  REturn Sbar for a given theta
#

  def getSbar( self , theta ):

    if not hasattr( self , 'V' ):
      self.getV()

    Sbar = zeros( shape=(3,3) )

    rad = theta*pi/180.

    s2 = sin(2.*rad)
    s4 = sin(4.*rad)

    c2 = cos(2.*rad)
    c4 = cos(4.*rad)

    Sbar[0,0] = self.V[0]+self.V[1]*c2+self.V[2]*c4
    Sbar[0,1] = self.V[3]-self.V[2]*c4
    Sbar[1,0] = Sbar[0,1]
    Sbar[1,1] = self.V[0]-self.V[1]*c2+self.V[2]*c4
    Sbar[0,2] = self.V[1]*s2+2.*self.V[2]*s4
    Sbar[1,2] = self.V[1]*s2-2.*self.V[2]*s4
    Sbar[2,0] = Sbar[0,2]
    Sbar[2,1] = Sbar[1,2]
    Sbar[2,2] = self.V[4]-4.*self.V[2]*c4

    return Sbar

  def getAlpha( self , theta ):

    alpha = zeros(3)

    rad = theta*pi/180.

    s2 = sin(2.*rad)
    s4 = sin(4.*rad)

    c2 = cos(2.*rad)
    c4 = cos(4.*rad)

    alpha[0] = self.alpha1
    alpha[1] = self.alpha2

    return alpha

#
#  Return the FI index for maximum stress
#

  def getFIMaximumStress( self , sigma ):
    
    if sigma[0] > 0.: 
      FI1 = sigma[0]/self.Xt
    elif sigma[0] < 0.:
      FI1 = abs(sigma[0]/self.Xc);
    else:
      FI1 = 0.;
    
    if sigma[1] > 0.: 
      FI2 = sigma[1]/self.Yt
    elif sigma[1] < 0.:
      FI2 = abs(sigma[1]/self.Yc);
    else:
      FI2 = 0.
    
    if sigma[2] == 0.:
      FI6 = 0.
    else:
      FI6 = abs(sigma[2]/self.S)
  
    return max(FI1,FI2,FI6)

#
#  Return  the FI for maximum strain
#

  def getFIMaximumStrain( self , sigma ):
    
    eps1 = 1.0/self.E1*(sigma[0]-self.nu12*sigma[1])
    eps2 = 1.0/self.E2*(sigma[1]-self.nu21*sigma[0])

    if eps1 > 0.:
      FI1 = (sigma[0]-self.nu12*sigma[1])/self.Xt
    elif eps1 < 0.:
      FI1 = abs((sigma[0]-self.nu12*sigma[1])/self.Xc)
    else:
      FI1 = 0.

    if eps2 > 0.:
      FI2 = (sigma[1]-self.nu21*sigma[0])/self.Yt
    elif eps2 < 0.:
      FI2 = abs((sigma[1]-self.nu21*sigma[0])/self.Yc)
    else:  
      FI2 = 0.
    
    if sigma[2] == 0.:
      FI6 = 0.
    else:
      FI6 = abs(sigma[2]/self.S)

    return max(FI1,FI2,FI6)

#
#
#
  def getFITsaiWu( self , sigma ):
    
    print(self.Xt)
    f1  = 1.0/self.Xt - 1.0/self.Yc
    f2  = 1.0/self.Yt - 1.0/self.Yc
    f11 = 1.0/(self.Xt*self.Xc)
    f22 = 1.0/(self.Yt*self.Yc)
    f66 = 1.0/(self.S*self.S)
    
    f12 = -sqrt(f11*f22)/2
        
    a = f11*sigma[0]**2 + f22*sigma[1]**2 + f66*sigma[2]**2 + 2*f12*sigma[0]*sigma[1]
    b = f1*sigma[0] + f2*sigma[1]
    
    Discr = b*b + 4*a
    SfTsaiWu1 = (-b + sqrt(Discr)) / (2*a)
    SfTsaiWu2 = (-b - sqrt(Discr)) / (2*a)
    
    return 1.0/SfTsaiWu1

#
#
#

  def getFILarc03( self , sigma ):

    t = 0.1

    eps1 = 1.0/self.E1*(sigma[0]-self.nu12*sigma[1])
    epsFail1 = self.Xt / self.E1
   
    YTis = sqrt(8.0*self.GIc/(pi*t*self.lam22))

    if not hasattr( self , 'SLis' ):
      SLis = sqrt(8.0*self.GIIc/(pi*t*self.lam44))
    else:
      SLis = self.SLis

    etaT = -1./self.tan2a0
    etaL = -SLis*self.cos2a0/(self.Yc*self.cosa0*self.cosa0)
 
    tauTeff = 0.0
    tauLeff = 0.0

    for i in range(18):
      alp = i*5
      alpr = alp * pi/180
      
      aa = Macauley( -sigma[1]*cos(alpr)*(sin(alpr)-etaT*cos(alpr) ) )
  
      if (aa > tauTeff):
        tauTeff = aa
   
      aa = Macauley( cos(alpr)*abs(sigma[2]+etaL*sigma[1]*cos(alpr)) )

      if (aa > tauLeff):
        tauLeff = aa

    ST = self.Yc * self.cosa0 * ( self.sina0 + self.cosa0 / self.tan2a0 )

    c1 = SLis/self.Xc
    c2 = ( 1. - sqrt( 1. - 4.*(c1+etaL)*c1))/(2.0*(c1+etaL))
    phiC = atan( c2 )

    phi = (abs(sigma[2])+(self.G12-self.Xc)*phiC)/(self.G12+sigma[0]-sigma[1])

    sigmam = stressTransformation( sigma , phi )

    # Matrix cracking

    if sigma[1] >= 0:
      FIm = (1.0 - self.g)*(sigma[1]/YTis)+self.g*(sigma[1]/YTis)**2+(sigma[2]/SLis)**2
    else:
      if sigma[0] < self.Yc:
#        FIm = ( taumTeff / ST )**2 + ( taumLeff / SLis )**2
        FIm = ( tauTeff / ST )**2 + ( tauLeff / SLis )**2
      else:
        FIm = ( tauTeff / ST )**2 + ( tauLeff / Slis )**2
     
    # Fibre failure

    if sigma[0] >= 0:
      FIf = eps1 / epsFail1
    else:
      if sigmam[1] < 0:
        FIf = Macauley( ( abs( sigmam[2] ) + etaL*sigmam[1] ) / SLis )
      else:
        FIf = (1.0 - self.g)*(sigmam[1]/YTis)+self.g*(sigmam[1]/YTis)**2+(sigmam[2]/SLis)**2

    return [FIf,FIm]

#
#
#

    '''  

  def getSfConservative( self , sigma ):
    
    sf = self.getSfMaximumStress( sigma )
    sftype = 'MaxStress'

    sfNew = self.getSfMaximumStrain( sigma )

    if sfNew < sf:
      sf = sfNew
      sftype = 'MaxStrain'

    sfNew = self.getSfTsaiWu( sigma )

    if sfNew < sf:
      sf = sfNew
      sftype = 'TsaiWu'
   
    return sf,sftype
'''
#--------------------------------------------------------------
#
#--------------------------------------------------------------

class Layer:

  def __init__( self , name , theta , thick ):
   
    self.name  = name
    self.theta = theta
    self.thick = thick

class Laminate:

  def __init__( self ): 

    self.materials = {}
    self.layers    = []

  def __str__( self ):

    msg  = "  Laminate properties\n"
    msg += "  -----------------------------------------------------------\n"
    msg += "  layer   thick orient.  material\n"
    msg += "  -----------------------------------------------------------\n"

    for i,lay in enumerate(self.layers):
      msg += "   {:4}   {:4}   {:4}   {:4}\n".format(i,lay.thick,lay.theta,lay.name)

    return msg

#------------------------------------------------------------------------------
#
#------------------------------------------------------------------------------

  def clear( self ):

    self.layers    = []

#------------------------------------------------------------------------------
#
#------------------------------------------------------------------------------

  def addMaterial( self , name , mat ):

    self.materials[name] = mat

#------------------------------------------------------------------------------
#
#------------------------------------------------------------------------------

  def addLayer( self , name , theta , thick ):

    layer = Layer( name , theta , thick )

    self.layers.append( layer )

    self.h     = zeros( len(self.layers)+1 )
    self.thick = 0.
    
    for i,layer in enumerate(self.layers):
      self.h[i+1] = self.thick+layer.thick
      self.thick += layer.thick

    self.h += -0.5*self.thick*ones( len(self.h) )

#------------------------------------------------------------------------------
#
#------------------------------------------------------------------------------

  def removeAllLayers( self ):

    self.layers = []

#------------------------------------------------------------------------------
#
#------------------------------------------------------------------------------

  def getA( self ):

    self.A = zeros( shape = ( 3,3) )

    for i,layer in enumerate(self.layers):
      name  = layer.name
      theta = layer.theta

      self.A 	+= self.materials[name].getQbar( theta ) * (self.h[i+1]-self.h[i])

    return self.A

#------------------------------------------------------------------------------
#
#------------------------------------------------------------------------------

  def getB( self ):

    self.B = zeros( shape = ( 3,3) )

    for i,layer in enumerate(self.layers):
      name  = layer.name
      theta = layer.theta

      self.B += 0.5*self.materials[name].getQbar( theta ) * (self.h[i+1]**2-self.h[i]**2)

    return self.B

#------------------------------------------------------------------------------
#
#------------------------------------------------------------------------------

  def getD( self ):

    self.D = zeros( shape = ( 3,3) )

    for i,layer in enumerate(self.layers):
      name  = layer.name
      theta = layer.theta

      self.D += 1.0/3.0*self.materials[name].getQbar( theta ) * (self.h[i+1]**3-self.h[i]**3)

    return self.D

#------------------------------------------------------------------------------
#
#------------------------------------------------------------------------------

  def getTs( self ):

    self.Ts = zeros( 3 )

    for i,layer in enumerate(self.layers):
      name  = layer.name
      theta = layer.theta

      Qalpha = dot( self.materials[name].getQbar( theta ) , self.materials[name].getAlpha( theta ) )

      self.Ts += Qalpha * (self.h[i+1]-self.h[i])

    return self.Ts

  def getTs( self ):

    self.Ts = zeros( 3 )

    for i,layer in enumerate(self.layers):
      name  = layer.name
      theta = layer.theta

      Qalpha = dot( self.materials[name].getQbar( theta ) , self.materials[name].getAlpha( theta ) )

      self.Ts += 0.5 * Qalpha * (self.h[i+1]**2-self.h[i]**2)

    return self.Ts

#------------------------------------------------------------------------------
#
#------------------------------------------------------------------------------

  def getInverseMatrices( self ):

    self.getA()
    self.getB()
    self.getD()

    Ainv  = inv(self.A)
    Dstar = self.D-dot(self.B,dot(Ainv,self.B))
    Dsinv = inv(Dstar)

    self.A1 = Ainv + dot(Ainv,dot(self.B,dot(Dsinv,dot(self.B,Ainv))))
    self.B1 = -dot(Ainv,dot(self.B,Dsinv))
    self.C1 = transpose(self.B1)
    self.D1 = Dsinv

    return self.A1,self.B1,self.C1,self.D1

#------------------------------------------------------------------------------
#
#------------------------------------------------------------------------------

  def getQbar( self , i ):

    name  = self.layers[i].name
    theta = self.layers[i].theta

    return self.materials[name].getQbar( theta )

#------------------------------------------------------------------------------
#
#------------------------------------------------------------------------------

  def getElastic( self ):
    
    self.getA()

    Ex   = (self.A[0,0]*self.A[1,1]-self.A[0,1]*self.A[0,1])/(self.thick*self.A[1,1])
    Ey   = (self.A[0,0]*self.A[1,1]-self.A[0,1]*self.A[0,1])/(self.thick*self.A[0,0])
    nuxy = self.A[0,1]/self.A[1,1]
    Gxy  = self.A[2,2]/self.thick

    return [Ex,Ey,nuxy,Gxy]

<<<<<<< HEAD
#
#
#

def stressGlob2Mat( sglob , theta ):

  T = getT( theta )

  return dot( T , sglob )

def stressMat2Glob( smat , theta ):

  T = getT( theta )

  return dot( T.transpose() , smat )

def strainGlob2Mat( eglob , theta ):

  R,Rinv = getR()

  T = getT( theta )

  return dot( R , dot ( T , dot ( Rinv , eglob ) ) )

def strainMat2Glob( emat , theta ):

  R,Rinv = getR()

  T = getT( theta )

  return dot( Rinv , dot ( T.transpose() , dot ( R , emat ) ) )

def getR():

  R = ones( shape=(3,3) )
  R[2,2] = 2.0

  Rinv = ones( shape=(3,3) )
  Rinv[2,2] = 0.5

def getR():

  T = zeros( shape=(3,3) )
  
  rad = theta*pi/180.

  s = sin(rad)
  c = cos(rad)

  T[0,0] = c*c
  T[0,1] = c*c
  T[0,2] = c*c
  T[1,0] = c*c
  T[1,1] = c*c
  T[1,2] = c*c
  T[2,0] = c*c
  T[2,1] = c*c
  T[2,2] = c*c
=======
#------------------------------------------------------------------------------
#
#------------------------------------------------------------------------------

def stressTransformation( sigma , theta ):

  signew = zeros( 3 )

  c = cos(theta)
  s = sin(theta)

  signew[0] = sigma[0]*c*c + sigma[1]*s*s + 2.*sigma[2]*c*s
  signew[1] = sigma[0]*s*s + sigma[1]*c*c - 2.*sigma[2]*c*s
  signew[2] = ( sigma[1] - sigma[0] )*c*s + sigma[2]*( c*c - s*s )
   
  return signew

#
#
#

def stressTransformation( eps , theta ):

  epsnew = zeros( 3 )

  c = cos(theta)
  s = sin(theta)

  epsnew[0] = eps[0]*c*c + eps[1]*s*s + eps[2]*c*s
  epsnew[1] = eps[0]*s*s + eps[1]*c*c - eps[2]*c*s
  epsnew[2] = 2.0*( eps[1] - eps[0] )*c*s + eps[2]*( c*c - s*s )

  return epsnew
  
def mixMaterials ( fibre , matrix , vf ):

  E1   = fibre.E1*vf+matrix.E1*(1.-vf)
  E2   = fibre.E1*matrix.E1/(fibre.E2*(1.0-vf)+matrix.E2*vf)
  nu12 = fibre.nu12*vf+matrix.nu12*(1.-vf)
  G12  = fibre.G12*matrix.G12/(fibre.G12*(1.0-vf)+matrix.G12*vf)

# Add alpha

  mat = TransverseIsotropic( [E1,E2] , nu12 , G12 )

  return mat


def Macauley( x ):

  if x > 0:
    return x
  else:
    return 0.
>>>>>>> a43a45c9
<|MERGE_RESOLUTION|>--- conflicted
+++ resolved
@@ -641,7 +641,6 @@
 
     return [Ex,Ey,nuxy,Gxy]
 
-<<<<<<< HEAD
 #
 #
 #
@@ -700,7 +699,7 @@
   T[2,0] = c*c
   T[2,1] = c*c
   T[2,2] = c*c
-=======
+
 #------------------------------------------------------------------------------
 #
 #------------------------------------------------------------------------------
@@ -722,7 +721,8 @@
 #
 #
 
-def stressTransformation( eps , theta ):
+def strainTransformation( eps , theta ):
+
 
   epsnew = zeros( 3 )
 
@@ -754,5 +754,4 @@
   if x > 0:
     return x
   else:
-    return 0.
->>>>>>> a43a45c9
+    return 0.